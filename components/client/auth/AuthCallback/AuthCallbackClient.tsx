'use client';

<<<<<<< HEAD
import { useEffect, useState, useCallback } from 'react';
import { useRouter, useSearchParams } from 'next/navigation';
import type { SocialLoginProvider } from '@/lib/supabase/social/types';
import { AuthCallbackSkeleton } from '@/components/server';
import { createBrowserClient } from '@supabase/ssr';
import { Database } from '@/types/supabase';
import { getSocialAuthService } from '@/lib/supabase/social';
=======
import { useEffect, useState, useRef } from 'react';
import { useRouter, useSearchParams } from 'next/navigation';
>>>>>>> 851a1a04

interface AuthCallbackClientProps {
  provider?: string;
}

// OAuth 콜백 전용 간단한 Supabase 클라이언트 (Realtime 비활성화)
function createSimpleOAuthClient() {
  return createBrowserClient<Database>(
    process.env.NEXT_PUBLIC_SUPABASE_URL!,
    process.env.NEXT_PUBLIC_SUPABASE_ANON_KEY!,
    {
      auth: {
        flowType: 'pkce',
        detectSessionInUrl: true,
        autoRefreshToken: false, // OAuth 콜백에서는 불필요
        persistSession: true,
        debug: process.env.NODE_ENV === 'development'
      }
      // Realtime 완전히 제거 - OAuth 콜백에서는 불필요
    }
  );
}

export default function AuthCallbackClient({
  provider,
}: AuthCallbackClientProps) {
  const router = useRouter();
  const searchParams = useSearchParams();
  const [status, setStatus] = useState<string>('OAuth 콜백 처리 중...');
  const [error, setError] = useState<string | null>(null);
<<<<<<< HEAD
  const [status, setStatus] = useState<string>('OAuth 콜백 처리 중...');
  const [isLoading, setIsLoading] = useState<boolean>(true);
=======
  
  // 🔧 중복 처리 방지
  const processedRef = useRef(false);
>>>>>>> 851a1a04

  // 수동 콜백 처리 함수를 먼저 정의
  const handleManualCallback = useCallback(async () => {
    console.log('🔥 [AuthCallback] handleManualCallback 함수 시작');
    
    try {
      console.log('🔥 [AuthCallback] try 블록 진입');
      
      // provider 자동 감지 로직
      let detectedProvider = provider;
      console.log('🔥 [AuthCallback] provider 감지 시작:', { provider, detectedProvider });
      
      if (!detectedProvider) {
        console.log('🔥 [AuthCallback] provider가 없어서 자동 감지 시도');
        // URL에서 provider 감지 시도
        const codeParam = searchParams.get('code');
        const stateParam = searchParams.get('state');
        
        console.log('🔥 [AuthCallback] URL 파라미터 확인:', { codeParam, stateParam });
        
        // WeChat OAuth의 특징적인 파라미터들을 확인
        if (stateParam?.includes('wechat')) {
          detectedProvider = 'wechat';
          console.log('🔍 Provider 자동 감지: WeChat (state 파라미터에서 감지)');
        }
        // Apple OAuth의 특징적인 파라미터들을 확인
        else if (codeParam) {
          // Apple OAuth는 보통 code 파라미터가 있음
          detectedProvider = 'apple';
          console.log('🔍 Provider 자동 감지: Apple (code 파라미터 존재)');
        }
      }
      
      console.log('🔥 [AuthCallback] 최종 detectedProvider:', detectedProvider);
      
      if (!detectedProvider) {
        console.log('🔥 [AuthCallback] provider 감지 실패');
        setIsLoading(false);
        setError('OAuth provider를 감지할 수 없습니다.');
        return;
      }
      
      const providerType = detectedProvider as SocialLoginProvider;
      console.log(`🔍 [AuthCallback] ${providerType} 콜백 처리 시작:`, {
        url: typeof window !== 'undefined' ? window.location.href : 'SSR',
        params: Object.fromEntries(searchParams.entries()),
        provider: providerType
      });

      console.log('🔥 [AuthCallback] OAuth 클라이언트 생성 시도...');
      
      // 환경변수 확인
      console.log('🔥 [AuthCallback] 환경변수 확인:', {
        hasSupabaseUrl: !!process.env.NEXT_PUBLIC_SUPABASE_URL,
        hasSupabaseKey: !!process.env.NEXT_PUBLIC_SUPABASE_ANON_KEY,
        supabaseUrl: process.env.NEXT_PUBLIC_SUPABASE_URL?.substring(0, 30) + '...',
      });

      // OAuth 콜백 직접 처리 - 복잡한 서비스 레이어 우회
      let oauthClient;
      try {
        console.log('🔥 [AuthCallback] createSimpleOAuthClient() 호출...');
        oauthClient = createSimpleOAuthClient();
        console.log(`🔍 [AuthCallback] OAuth 클라이언트 생성 완료`);
      } catch (clientError) {
        console.error('💥 [AuthCallback] OAuth 클라이언트 생성 실패:', clientError);
        throw new Error(`OAuth 클라이언트 생성 실패: ${clientError instanceof Error ? clientError.message : '알 수 없는 오류'}`);
      }
      
      console.log(`🔍 [AuthCallback] ${providerType} 직접 콜백 처리 시작`);
      
      // 간단한 세션 확인 방식
      console.log(`🔄 [AuthCallback] ${providerType} getSession() 호출 시작...`);
      
      let sessionData, sessionError;
      try {
        console.log('🔥 [AuthCallback] getSession() 실제 호출...');
        const result = await oauthClient.auth.getSession();
        sessionData = result.data;
        sessionError = result.error;
        console.log('🔥 [AuthCallback] getSession() 완료');
      } catch (getSessionError) {
        console.error('💥 [AuthCallback] getSession() 예외 발생:', getSessionError);
        sessionError = getSessionError;
      }
      
      console.log(`📨 [AuthCallback] ${providerType} getSession() 응답:`, {
        hasData: !!sessionData,
        hasSession: !!sessionData?.session,
        hasError: !!sessionError,
        errorMessage: sessionError?.message,
        sessionUser: sessionData?.session?.user?.email
      });
      
      if (sessionError) {
        console.error('💥 [AuthCallback] 세션 확인 오류:', sessionError);
        throw new Error(`세션 확인 실패: ${sessionError.message}`);
      }
      
      if (!sessionData.session) {
        console.error('💥 [AuthCallback] 세션이 생성되지 않음 - Supabase OAuth 설정 확인 필요');
        
        // 추가 디버깅 정보
        console.log('🔍 [AuthCallback] 디버깅 정보:', {
          currentUrl: window.location.href,
          searchParams: Object.fromEntries(new URLSearchParams(window.location.search)),
          hashParams: Object.fromEntries(new URLSearchParams(window.location.hash.substring(1))),
          supabaseUrl: process.env.NEXT_PUBLIC_SUPABASE_URL,
          hasAnonKey: !!process.env.NEXT_PUBLIC_SUPABASE_ANON_KEY
        });
        
        throw new Error('OAuth 인증 후 세션이 생성되지 않았습니다. Google OAuth 설정이나 Supabase 설정을 확인해주세요.');
      }
      
      console.log('✅ [AuthCallback] OAuth 세션 확인 성공:', {
        userId: sessionData.session.user.id,
        email: sessionData.session.user.email,
        provider: sessionData.session.user.app_metadata?.provider
      });
      
      const result = {
        success: true,
        session: sessionData.session,
        user: sessionData.session.user,
        provider: providerType,
        message: `${providerType} 로그인 성공`,
      };
      
      if (result.success) {
        setStatus('');
        
        // 성공 후 리디렉션
        const returnUrl = typeof window !== 'undefined' && localStorage ? 
          (localStorage.getItem('auth_return_url') || '/') : '/';
        
        if (typeof window !== 'undefined' && localStorage) {
          localStorage.setItem("auth_success", "true");
          localStorage.setItem("auth_provider", providerType);
          localStorage.setItem("auth_timestamp", Date.now().toString());
          localStorage.removeItem('auth_return_url');
        }
        
        console.log('🚀 [AuthCallback] 리다이렉트 실행:', returnUrl);
        window.location.href = returnUrl;
      } else {
        setIsLoading(false);
        setError(result.error || `${providerType} 인증 실패`);
      }
      
    } catch (error) {
      console.error('💥 [AuthCallback] 수동 처리 오류:', error);
      setIsLoading(false);
      setError(`인증 처리 중 오류가 발생했습니다: ${error instanceof Error ? error.message : '알 수 없는 오류'}`);
    }
  }, [provider, searchParams]);



  useEffect(() => {
    // 🚫 중복 처리 방지
    if (processedRef.current) {
      return;
    }
    processedRef.current = true;
    
    console.log('🔍 [AuthCallback] OAuth 콜백 처리 시작');

    const handleOAuthCallback = async () => {
      try {
<<<<<<< HEAD
        console.log('🚀 [AuthCallback] 메인 콜백 처리 시작');
        console.log('🔍 [AuthCallback] 현재 URL:', window.location.href);
        console.log('🔍 [AuthCallback] Provider:', provider || 'auto-detect');
        console.log('🔍 [AuthCallback] Search Params:', Object.fromEntries(searchParams.entries()));
        
        // Supabase 자체 OAuth 콜백 처리 먼저 시도
        console.log('🔍 [AuthCallback] Supabase 자체 OAuth 콜백 처리 시작');
        
        // Supabase 클라이언트 사용 (이미 import됨)

        // URL에 OAuth 파라미터가 있는지 확인
        const urlParams = new URLSearchParams(window.location.search);
        const hashParams = new URLSearchParams(window.location.hash.substring(1));
        
        const hasOAuthParams = !!(
          urlParams.get('code') || 
          urlParams.get('access_token') || 
          hashParams.get('access_token') ||
          urlParams.get('error')
        );

        if (hasOAuthParams) {
          console.log('🔍 [AuthCallback] OAuth 파라미터 감지, Supabase 자동 처리 시도');
          
          try {
            // Supabase의 자동 세션 복구 시도 - 타임아웃 추가
            console.log('🔄 [AuthCallback] getSession() 호출 시작...');
            
            let sessionData: any = null;
            let sessionError: any = null;
            let timedOut = false;
            
            try {
              const result = await Promise.race([
                createSimpleOAuthClient().auth.getSession(),
                new Promise((_, reject) => 
                  setTimeout(() => {
                    timedOut = true;
                    reject(new Error('getSession() 5초 타임아웃')); // 10초에서 5초로 단축 - 간단한 클라이언트는 더 빨라야 함
                  }, 5000) // 타임아웃도 5초로 단축
                )
              ]);
              
              sessionData = (result as any).data;
              sessionError = (result as any).error;
              
            } catch (timeoutError: any) {
              if (timedOut) {
                console.warn('⏰ [AuthCallback] getSession() 타임아웃, 수동 처리로 전환');
                handleManualCallback();
                return;
              }
              sessionError = timeoutError;
            }
            
            console.log('📨 [AuthCallback] getSession() 응답:', {
              hasData: !!sessionData,
              hasSession: !!sessionData?.session,
              hasError: !!sessionError,
              timedOut
            });
            
            if (!sessionError && sessionData?.session) {
              console.log('✅ [AuthCallback] Supabase 자동 처리로 세션 복구 성공');
              
              // 서버 사이드 쿠키 동기화 강제 실행
              try {
                console.log('🔄 [AuthCallback] 서버 사이드 쿠키 동기화 시도');
                const syncResponse = await fetch('/api/auth/verify', {
                  method: 'GET',
                  credentials: 'include',
                });
                
                if (syncResponse.ok) {
                  console.log('✅ [AuthCallback] 서버 사이드 쿠키 동기화 성공');
                } else {
                  console.warn('⚠️ [AuthCallback] 서버 사이드 쿠키 동기화 실패, 하지만 진행');
                }
              } catch (syncError) {
                console.warn('⚠️ [AuthCallback] 쿠키 동기화 오류, 하지만 진행:', syncError);
              }
              
              setStatus('');
              
              // 저장된 리다이렉트 URL로 이동
              const returnUrl = typeof window !== 'undefined' && localStorage ? 
                (localStorage.getItem('auth_return_url') || '/') : '/';
              
              if (typeof window !== 'undefined' && localStorage) {
                localStorage.setItem("auth_success", "true");
                localStorage.setItem("auth_provider", provider || 'google');
                localStorage.setItem("auth_timestamp", Date.now().toString());
                localStorage.removeItem('auth_return_url');
              }
              
              // 즉시 리다이렉트
              console.log('🚀 [AuthCallback] 즉시 리다이렉트 실행:', returnUrl);
              window.location.href = returnUrl;
              return; // 성공했으므로 더 이상 진행하지 않음
            }
            
            // 세션이 없다면 OAuth 이벤트 리스너 등록 후 대기
            console.log('🔄 [AuthCallback] 세션이 없음, OAuth 이벤트 대기 중...');
            
            let authEventHandled = false;
            const authTimeout = setTimeout(() => {
              if (!authEventHandled) {
                console.log('⏰ [AuthCallback] OAuth 이벤트 타임아웃, 수동 처리로 전환');
                handleManualCallback();
              }
            }, 3000); // 5초에서 3초로 단축 - 간단한 클라이언트는 더 빨라야 함

            // OAuth 상태 변경 이벤트 리스너
            const { data: authListener } = createSimpleOAuthClient().auth.onAuthStateChange((event, session) => {
              console.log('🔔 [AuthCallback] Auth 상태 변경:', { event, hasSession: !!session });
              
              if (event === 'SIGNED_IN' && session && !authEventHandled) {
                authEventHandled = true;
                clearTimeout(authTimeout);
                
                console.log('✅ [AuthCallback] OAuth 이벤트로 로그인 성공');
                
                // 성공 처리
                const returnUrl = typeof window !== 'undefined' && localStorage ? 
                  (localStorage.getItem('auth_return_url') || '/') : '/';
                
                // localStorage 정리
                if (typeof window !== 'undefined' && localStorage) {
                  localStorage.setItem("auth_success", "true");
                  localStorage.setItem("auth_provider", provider || 'google');
                  localStorage.setItem("auth_timestamp", Date.now().toString());
                  localStorage.removeItem('auth_return_url');
                }
                
                setStatus('');
                
                // 리스너 정리
                authListener.subscription.unsubscribe();
                
                window.location.href = returnUrl;
                return;
              }
              
              if (event === 'SIGNED_OUT' && !authEventHandled) {
                authEventHandled = true;
                clearTimeout(authTimeout);
                console.warn('❌ [AuthCallback] OAuth 이벤트로 로그아웃 감지');
                
                // 리스너 정리
                authListener.subscription.unsubscribe();
                
                handleManualCallback();
              }
            });

            // 컴포넌트 언마운트 시 리스너 정리
            return () => {
              if (authListener?.subscription) {
                authListener.subscription.unsubscribe();
              }
              clearTimeout(authTimeout);
            };
            
          } catch (supabaseError) {
            console.warn('⚠️ [AuthCallback] Supabase 자동 처리 실패:', supabaseError);
            handleManualCallback();
          }
        } else {
          console.log('🔍 [AuthCallback] OAuth 파라미터 없음, 수동 처리 시작');
          handleManualCallback();
=======
        // OAuth 코드 확인
        const code = searchParams?.get('code');
        const oauthError = searchParams?.get('error');

        if (oauthError) {
          throw new Error(`OAuth 오류: ${oauthError}`);
>>>>>>> 851a1a04
        }

<<<<<<< HEAD
    handleCallback();
  }, [provider, searchParams, handleManualCallback]);

  const handleRetry = () => {
    const returnUrl = typeof window !== 'undefined' && localStorage ? 
      (localStorage.getItem('auth_return_url') || '/') : '/';
    window.location.href = returnUrl;
  };
=======
        if (!code) {
          throw new Error('OAuth 코드가 없습니다');
        }

        console.log('🔐 [AuthCallback] OAuth 코드 발견:', { code: code.substring(0, 10) + '...' });
        
        // 🚀 서버사이드 OAuth 처리 (클라이언트 무한대기 문제 회피)
        setStatus('서버에서 OAuth 처리 중...');
        
        console.log('🔧 [OAuth] 서버 API로 토큰 교환 시도 (클라이언트 무한대기 회피)');
        
        // API 라우트를 통한 서버사이드 처리
        const response = await fetch('/api/auth/exchange-code', {
              method: 'POST',
              headers: {
                'Content-Type': 'application/json',
              },
          body: JSON.stringify({
            code,
            provider: provider || 'google',
          }),
        });

        if (!response.ok) {
          const errorData = await response.json().catch(() => ({ error: 'Unknown error' }));
          throw new Error(errorData.error || `Server error: ${response.status}`);
        }

        const data = await response.json();

        if (data.success) {
          console.log('✅ [AuthCallback] 서버사이드 OAuth 인증 성공');
          
          // 성공 정보 저장
          if (typeof window !== 'undefined') {
            localStorage.setItem('auth_success', 'true');
            localStorage.setItem('auth_provider', provider || 'google');
            localStorage.removeItem('code_verifier');
          }

          setStatus('로그인 성공! 리디렉션 중...');
          
          // 🎯 OAuth 성공 시 강제로 홈페이지 리디렉션 (로그인 페이지 회피)
          localStorage.removeItem('auth_return_url'); // 기존 URL 제거
          const returnUrl = '/ja/vote'; // 강제로 홈페이지 설정

          console.log('🚀 [AuthCallback] OAuth 성공 → 강제 홈페이지 리디렉션:', returnUrl);
          
          // 🔧 강제 새로고침으로 getSession 무한대기 우회
          console.log('🔄 [AuthCallback] getSession 무한대기 문제로 인해 강제 새로고침 실행');
          setTimeout(() => {
            window.location.href = returnUrl;
            // 추가 보험: 1초 후에도 리디렉션 안되면 강제 새로고침
                    setTimeout(() => {
              if (window.location.pathname !== '/ja/vote') {
                console.log('💪 [AuthCallback] 추가 보험: 강제 새로고침');
                window.location.reload();
              }
            }, 1000);
          }, 300); // 더 빠른 리디렉션
          
          return;
        }

        throw new Error(data.error || '서버에서 OAuth 처리 실패');

      } catch (err: any) {
        console.error('❌ [AuthCallback] OAuth 처리 실패:', err);
        
        setError(`OAuth 처리 실패: ${err.message}`);
        setStatus('');

        // 2초 후 로그인 페이지로 리디렉션
              setTimeout(() => {
          console.log('🔄 [AuthCallback] 오류 발생, 로그인 페이지로 리디렉션');
          router.push('/ja/login');
              }, 2000);
      }
    };

    handleOAuthCallback();
  }, []); // 빈 의존성 배열
>>>>>>> 851a1a04

  // UI 렌더링
  if (error) {
    return (
      <div className="flex flex-col items-center justify-center min-h-screen bg-gray-50">
        <div className="bg-white p-8 rounded-lg shadow-md max-w-md w-full text-center">
          <div className="text-red-500 text-6xl mb-4">❌</div>
          <h2 className="text-xl font-semibold text-gray-800 mb-4">로그인 실패</h2>
          <p className="text-gray-600 mb-6">{error}</p>
          <p className="text-sm text-gray-500">2초 후 로그인 페이지로 이동합니다...</p>
        </div>
      </div>
    );
  }

  return (
    <div className="flex flex-col items-center justify-center min-h-screen bg-gray-50">
      <div className="bg-white p-8 rounded-lg shadow-md max-w-md w-full text-center">
        <div className="animate-spin rounded-full h-12 w-12 border-b-2 border-blue-500 mx-auto mb-4"></div>
        <h2 className="text-xl font-semibold text-gray-800 mb-4">로그인 처리 중</h2>
        <p className="text-gray-600">{status}</p>
        {provider && (
          <p className="text-sm text-gray-500 mt-2">{provider.toUpperCase()} 계정으로 로그인 중...</p>
        )}
        <div className="mt-4 text-xs text-gray-400">
          <p>서버사이드 OAuth 처리 (클라이언트 무한대기 회피)</p>
        </div>
      </div>
    </div>
  );
}<|MERGE_RESOLUTION|>--- conflicted
+++ resolved
@@ -1,38 +1,10 @@
 'use client';
 
-<<<<<<< HEAD
-import { useEffect, useState, useCallback } from 'react';
-import { useRouter, useSearchParams } from 'next/navigation';
-import type { SocialLoginProvider } from '@/lib/supabase/social/types';
-import { AuthCallbackSkeleton } from '@/components/server';
-import { createBrowserClient } from '@supabase/ssr';
-import { Database } from '@/types/supabase';
-import { getSocialAuthService } from '@/lib/supabase/social';
-=======
 import { useEffect, useState, useRef } from 'react';
 import { useRouter, useSearchParams } from 'next/navigation';
->>>>>>> 851a1a04
 
 interface AuthCallbackClientProps {
   provider?: string;
-}
-
-// OAuth 콜백 전용 간단한 Supabase 클라이언트 (Realtime 비활성화)
-function createSimpleOAuthClient() {
-  return createBrowserClient<Database>(
-    process.env.NEXT_PUBLIC_SUPABASE_URL!,
-    process.env.NEXT_PUBLIC_SUPABASE_ANON_KEY!,
-    {
-      auth: {
-        flowType: 'pkce',
-        detectSessionInUrl: true,
-        autoRefreshToken: false, // OAuth 콜백에서는 불필요
-        persistSession: true,
-        debug: process.env.NODE_ENV === 'development'
-      }
-      // Realtime 완전히 제거 - OAuth 콜백에서는 불필요
-    }
-  );
 }
 
 export default function AuthCallbackClient({
@@ -42,171 +14,9 @@
   const searchParams = useSearchParams();
   const [status, setStatus] = useState<string>('OAuth 콜백 처리 중...');
   const [error, setError] = useState<string | null>(null);
-<<<<<<< HEAD
-  const [status, setStatus] = useState<string>('OAuth 콜백 처리 중...');
-  const [isLoading, setIsLoading] = useState<boolean>(true);
-=======
   
   // 🔧 중복 처리 방지
   const processedRef = useRef(false);
->>>>>>> 851a1a04
-
-  // 수동 콜백 처리 함수를 먼저 정의
-  const handleManualCallback = useCallback(async () => {
-    console.log('🔥 [AuthCallback] handleManualCallback 함수 시작');
-    
-    try {
-      console.log('🔥 [AuthCallback] try 블록 진입');
-      
-      // provider 자동 감지 로직
-      let detectedProvider = provider;
-      console.log('🔥 [AuthCallback] provider 감지 시작:', { provider, detectedProvider });
-      
-      if (!detectedProvider) {
-        console.log('🔥 [AuthCallback] provider가 없어서 자동 감지 시도');
-        // URL에서 provider 감지 시도
-        const codeParam = searchParams.get('code');
-        const stateParam = searchParams.get('state');
-        
-        console.log('🔥 [AuthCallback] URL 파라미터 확인:', { codeParam, stateParam });
-        
-        // WeChat OAuth의 특징적인 파라미터들을 확인
-        if (stateParam?.includes('wechat')) {
-          detectedProvider = 'wechat';
-          console.log('🔍 Provider 자동 감지: WeChat (state 파라미터에서 감지)');
-        }
-        // Apple OAuth의 특징적인 파라미터들을 확인
-        else if (codeParam) {
-          // Apple OAuth는 보통 code 파라미터가 있음
-          detectedProvider = 'apple';
-          console.log('🔍 Provider 자동 감지: Apple (code 파라미터 존재)');
-        }
-      }
-      
-      console.log('🔥 [AuthCallback] 최종 detectedProvider:', detectedProvider);
-      
-      if (!detectedProvider) {
-        console.log('🔥 [AuthCallback] provider 감지 실패');
-        setIsLoading(false);
-        setError('OAuth provider를 감지할 수 없습니다.');
-        return;
-      }
-      
-      const providerType = detectedProvider as SocialLoginProvider;
-      console.log(`🔍 [AuthCallback] ${providerType} 콜백 처리 시작:`, {
-        url: typeof window !== 'undefined' ? window.location.href : 'SSR',
-        params: Object.fromEntries(searchParams.entries()),
-        provider: providerType
-      });
-
-      console.log('🔥 [AuthCallback] OAuth 클라이언트 생성 시도...');
-      
-      // 환경변수 확인
-      console.log('🔥 [AuthCallback] 환경변수 확인:', {
-        hasSupabaseUrl: !!process.env.NEXT_PUBLIC_SUPABASE_URL,
-        hasSupabaseKey: !!process.env.NEXT_PUBLIC_SUPABASE_ANON_KEY,
-        supabaseUrl: process.env.NEXT_PUBLIC_SUPABASE_URL?.substring(0, 30) + '...',
-      });
-
-      // OAuth 콜백 직접 처리 - 복잡한 서비스 레이어 우회
-      let oauthClient;
-      try {
-        console.log('🔥 [AuthCallback] createSimpleOAuthClient() 호출...');
-        oauthClient = createSimpleOAuthClient();
-        console.log(`🔍 [AuthCallback] OAuth 클라이언트 생성 완료`);
-      } catch (clientError) {
-        console.error('💥 [AuthCallback] OAuth 클라이언트 생성 실패:', clientError);
-        throw new Error(`OAuth 클라이언트 생성 실패: ${clientError instanceof Error ? clientError.message : '알 수 없는 오류'}`);
-      }
-      
-      console.log(`🔍 [AuthCallback] ${providerType} 직접 콜백 처리 시작`);
-      
-      // 간단한 세션 확인 방식
-      console.log(`🔄 [AuthCallback] ${providerType} getSession() 호출 시작...`);
-      
-      let sessionData, sessionError;
-      try {
-        console.log('🔥 [AuthCallback] getSession() 실제 호출...');
-        const result = await oauthClient.auth.getSession();
-        sessionData = result.data;
-        sessionError = result.error;
-        console.log('🔥 [AuthCallback] getSession() 완료');
-      } catch (getSessionError) {
-        console.error('💥 [AuthCallback] getSession() 예외 발생:', getSessionError);
-        sessionError = getSessionError;
-      }
-      
-      console.log(`📨 [AuthCallback] ${providerType} getSession() 응답:`, {
-        hasData: !!sessionData,
-        hasSession: !!sessionData?.session,
-        hasError: !!sessionError,
-        errorMessage: sessionError?.message,
-        sessionUser: sessionData?.session?.user?.email
-      });
-      
-      if (sessionError) {
-        console.error('💥 [AuthCallback] 세션 확인 오류:', sessionError);
-        throw new Error(`세션 확인 실패: ${sessionError.message}`);
-      }
-      
-      if (!sessionData.session) {
-        console.error('💥 [AuthCallback] 세션이 생성되지 않음 - Supabase OAuth 설정 확인 필요');
-        
-        // 추가 디버깅 정보
-        console.log('🔍 [AuthCallback] 디버깅 정보:', {
-          currentUrl: window.location.href,
-          searchParams: Object.fromEntries(new URLSearchParams(window.location.search)),
-          hashParams: Object.fromEntries(new URLSearchParams(window.location.hash.substring(1))),
-          supabaseUrl: process.env.NEXT_PUBLIC_SUPABASE_URL,
-          hasAnonKey: !!process.env.NEXT_PUBLIC_SUPABASE_ANON_KEY
-        });
-        
-        throw new Error('OAuth 인증 후 세션이 생성되지 않았습니다. Google OAuth 설정이나 Supabase 설정을 확인해주세요.');
-      }
-      
-      console.log('✅ [AuthCallback] OAuth 세션 확인 성공:', {
-        userId: sessionData.session.user.id,
-        email: sessionData.session.user.email,
-        provider: sessionData.session.user.app_metadata?.provider
-      });
-      
-      const result = {
-        success: true,
-        session: sessionData.session,
-        user: sessionData.session.user,
-        provider: providerType,
-        message: `${providerType} 로그인 성공`,
-      };
-      
-      if (result.success) {
-        setStatus('');
-        
-        // 성공 후 리디렉션
-        const returnUrl = typeof window !== 'undefined' && localStorage ? 
-          (localStorage.getItem('auth_return_url') || '/') : '/';
-        
-        if (typeof window !== 'undefined' && localStorage) {
-          localStorage.setItem("auth_success", "true");
-          localStorage.setItem("auth_provider", providerType);
-          localStorage.setItem("auth_timestamp", Date.now().toString());
-          localStorage.removeItem('auth_return_url');
-        }
-        
-        console.log('🚀 [AuthCallback] 리다이렉트 실행:', returnUrl);
-        window.location.href = returnUrl;
-      } else {
-        setIsLoading(false);
-        setError(result.error || `${providerType} 인증 실패`);
-      }
-      
-    } catch (error) {
-      console.error('💥 [AuthCallback] 수동 처리 오류:', error);
-      setIsLoading(false);
-      setError(`인증 처리 중 오류가 발생했습니다: ${error instanceof Error ? error.message : '알 수 없는 오류'}`);
-    }
-  }, [provider, searchParams]);
-
-
 
   useEffect(() => {
     // 🚫 중복 처리 방지
@@ -219,197 +29,14 @@
 
     const handleOAuthCallback = async () => {
       try {
-<<<<<<< HEAD
-        console.log('🚀 [AuthCallback] 메인 콜백 처리 시작');
-        console.log('🔍 [AuthCallback] 현재 URL:', window.location.href);
-        console.log('🔍 [AuthCallback] Provider:', provider || 'auto-detect');
-        console.log('🔍 [AuthCallback] Search Params:', Object.fromEntries(searchParams.entries()));
-        
-        // Supabase 자체 OAuth 콜백 처리 먼저 시도
-        console.log('🔍 [AuthCallback] Supabase 자체 OAuth 콜백 처리 시작');
-        
-        // Supabase 클라이언트 사용 (이미 import됨)
-
-        // URL에 OAuth 파라미터가 있는지 확인
-        const urlParams = new URLSearchParams(window.location.search);
-        const hashParams = new URLSearchParams(window.location.hash.substring(1));
-        
-        const hasOAuthParams = !!(
-          urlParams.get('code') || 
-          urlParams.get('access_token') || 
-          hashParams.get('access_token') ||
-          urlParams.get('error')
-        );
-
-        if (hasOAuthParams) {
-          console.log('🔍 [AuthCallback] OAuth 파라미터 감지, Supabase 자동 처리 시도');
-          
-          try {
-            // Supabase의 자동 세션 복구 시도 - 타임아웃 추가
-            console.log('🔄 [AuthCallback] getSession() 호출 시작...');
-            
-            let sessionData: any = null;
-            let sessionError: any = null;
-            let timedOut = false;
-            
-            try {
-              const result = await Promise.race([
-                createSimpleOAuthClient().auth.getSession(),
-                new Promise((_, reject) => 
-                  setTimeout(() => {
-                    timedOut = true;
-                    reject(new Error('getSession() 5초 타임아웃')); // 10초에서 5초로 단축 - 간단한 클라이언트는 더 빨라야 함
-                  }, 5000) // 타임아웃도 5초로 단축
-                )
-              ]);
-              
-              sessionData = (result as any).data;
-              sessionError = (result as any).error;
-              
-            } catch (timeoutError: any) {
-              if (timedOut) {
-                console.warn('⏰ [AuthCallback] getSession() 타임아웃, 수동 처리로 전환');
-                handleManualCallback();
-                return;
-              }
-              sessionError = timeoutError;
-            }
-            
-            console.log('📨 [AuthCallback] getSession() 응답:', {
-              hasData: !!sessionData,
-              hasSession: !!sessionData?.session,
-              hasError: !!sessionError,
-              timedOut
-            });
-            
-            if (!sessionError && sessionData?.session) {
-              console.log('✅ [AuthCallback] Supabase 자동 처리로 세션 복구 성공');
-              
-              // 서버 사이드 쿠키 동기화 강제 실행
-              try {
-                console.log('🔄 [AuthCallback] 서버 사이드 쿠키 동기화 시도');
-                const syncResponse = await fetch('/api/auth/verify', {
-                  method: 'GET',
-                  credentials: 'include',
-                });
-                
-                if (syncResponse.ok) {
-                  console.log('✅ [AuthCallback] 서버 사이드 쿠키 동기화 성공');
-                } else {
-                  console.warn('⚠️ [AuthCallback] 서버 사이드 쿠키 동기화 실패, 하지만 진행');
-                }
-              } catch (syncError) {
-                console.warn('⚠️ [AuthCallback] 쿠키 동기화 오류, 하지만 진행:', syncError);
-              }
-              
-              setStatus('');
-              
-              // 저장된 리다이렉트 URL로 이동
-              const returnUrl = typeof window !== 'undefined' && localStorage ? 
-                (localStorage.getItem('auth_return_url') || '/') : '/';
-              
-              if (typeof window !== 'undefined' && localStorage) {
-                localStorage.setItem("auth_success", "true");
-                localStorage.setItem("auth_provider", provider || 'google');
-                localStorage.setItem("auth_timestamp", Date.now().toString());
-                localStorage.removeItem('auth_return_url');
-              }
-              
-              // 즉시 리다이렉트
-              console.log('🚀 [AuthCallback] 즉시 리다이렉트 실행:', returnUrl);
-              window.location.href = returnUrl;
-              return; // 성공했으므로 더 이상 진행하지 않음
-            }
-            
-            // 세션이 없다면 OAuth 이벤트 리스너 등록 후 대기
-            console.log('🔄 [AuthCallback] 세션이 없음, OAuth 이벤트 대기 중...');
-            
-            let authEventHandled = false;
-            const authTimeout = setTimeout(() => {
-              if (!authEventHandled) {
-                console.log('⏰ [AuthCallback] OAuth 이벤트 타임아웃, 수동 처리로 전환');
-                handleManualCallback();
-              }
-            }, 3000); // 5초에서 3초로 단축 - 간단한 클라이언트는 더 빨라야 함
-
-            // OAuth 상태 변경 이벤트 리스너
-            const { data: authListener } = createSimpleOAuthClient().auth.onAuthStateChange((event, session) => {
-              console.log('🔔 [AuthCallback] Auth 상태 변경:', { event, hasSession: !!session });
-              
-              if (event === 'SIGNED_IN' && session && !authEventHandled) {
-                authEventHandled = true;
-                clearTimeout(authTimeout);
-                
-                console.log('✅ [AuthCallback] OAuth 이벤트로 로그인 성공');
-                
-                // 성공 처리
-                const returnUrl = typeof window !== 'undefined' && localStorage ? 
-                  (localStorage.getItem('auth_return_url') || '/') : '/';
-                
-                // localStorage 정리
-                if (typeof window !== 'undefined' && localStorage) {
-                  localStorage.setItem("auth_success", "true");
-                  localStorage.setItem("auth_provider", provider || 'google');
-                  localStorage.setItem("auth_timestamp", Date.now().toString());
-                  localStorage.removeItem('auth_return_url');
-                }
-                
-                setStatus('');
-                
-                // 리스너 정리
-                authListener.subscription.unsubscribe();
-                
-                window.location.href = returnUrl;
-                return;
-              }
-              
-              if (event === 'SIGNED_OUT' && !authEventHandled) {
-                authEventHandled = true;
-                clearTimeout(authTimeout);
-                console.warn('❌ [AuthCallback] OAuth 이벤트로 로그아웃 감지');
-                
-                // 리스너 정리
-                authListener.subscription.unsubscribe();
-                
-                handleManualCallback();
-              }
-            });
-
-            // 컴포넌트 언마운트 시 리스너 정리
-            return () => {
-              if (authListener?.subscription) {
-                authListener.subscription.unsubscribe();
-              }
-              clearTimeout(authTimeout);
-            };
-            
-          } catch (supabaseError) {
-            console.warn('⚠️ [AuthCallback] Supabase 자동 처리 실패:', supabaseError);
-            handleManualCallback();
-          }
-        } else {
-          console.log('🔍 [AuthCallback] OAuth 파라미터 없음, 수동 처리 시작');
-          handleManualCallback();
-=======
         // OAuth 코드 확인
         const code = searchParams?.get('code');
         const oauthError = searchParams?.get('error');
 
         if (oauthError) {
           throw new Error(`OAuth 오류: ${oauthError}`);
->>>>>>> 851a1a04
         }
 
-<<<<<<< HEAD
-    handleCallback();
-  }, [provider, searchParams, handleManualCallback]);
-
-  const handleRetry = () => {
-    const returnUrl = typeof window !== 'undefined' && localStorage ? 
-      (localStorage.getItem('auth_return_url') || '/') : '/';
-    window.location.href = returnUrl;
-  };
-=======
         if (!code) {
           throw new Error('OAuth 코드가 없습니다');
         }
@@ -492,7 +119,6 @@
 
     handleOAuthCallback();
   }, []); // 빈 의존성 배열
->>>>>>> 851a1a04
 
   // UI 렌더링
   if (error) {
