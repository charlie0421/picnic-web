--- conflicted
+++ resolved
@@ -123,32 +123,6 @@
         detectSessionInUrl: false, // 수동 Code Exchange를 위해 false로 설정
         autoRefreshToken: true,
         persistSession: true,
-<<<<<<< HEAD
-        storage: typeof window !== 'undefined' ? {
-          getItem: (key: string) => {
-            try {
-              return globalThis.localStorage?.getItem(key) ?? null;
-            } catch {
-              return null;
-            }
-          },
-          setItem: (key: string, value: string) => {
-            try {
-              globalThis.localStorage?.setItem(key, value);
-            } catch (e) {
-              console.warn('스토리지 저장 오류:', e);
-            }
-          },
-          removeItem: (key: string) => {
-            try {
-              globalThis.localStorage?.removeItem(key);
-            } catch (e) {
-              console.warn('스토리지 제거 오류:', e);
-            }
-          }
-        } : undefined,
-        debug: process.env.NODE_ENV === 'development'
-=======
         storage: window.localStorage, // 명시적으로 localStorage 지정
         storageKey: `sb-${SUPABASE_URL.split('.')[0].split('://')[1]}-auth-token`,
         debug: false, // 디버그 로그 비활성화로 성능 향상
@@ -160,7 +134,6 @@
           'x-web-client': 'true',
           'x-bypass-rls': 'development' // 개발 환경에서만
         }
->>>>>>> 851a1a04
       },
       // 🔧 웹 전용 데이터베이스 설정
       db: {
@@ -171,22 +144,11 @@
       // Realtime 완전 비활성화로 성능 향상
       realtime: {
         params: {
-<<<<<<< HEAD
-          eventsPerSecond: 10,
-        },
-        log_level: process.env.NODE_ENV === 'development' ? 'info' : 'error',
-        reconnectAfterMs: (tries: number) => {
-          return Math.min(1000 * Math.pow(2, tries), 30000);
-        },
-        heartbeatIntervalMs: 30000,
-        timeout: 15000,
-=======
           eventsPerSecond: -1, // 완전 비활성화
         },
         log_level: 'error', // 로그 최소화
         heartbeatIntervalMs: 60000, // 하트비트 간격 증가
         reconnectAfterMs: () => 30000, // 재연결 시도 간격 증가
->>>>>>> 851a1a04
       },
     }
   );
