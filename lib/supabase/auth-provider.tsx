'use client';

import React, {
  createContext,
  useContext,
  useEffect,
  useState,
  ReactNode,
  useRef,
  useCallback,
  memo,
} from 'react';
import { Session, User } from '@supabase/supabase-js';
import { createBrowserSupabaseClient } from './client';
import { extractAvatarFromProvider } from '@/utils/image-utils';
import { UserProfiles } from '@/types/interfaces';
import { handleAuthError } from '@/utils/auth-error-handler';
import { Database } from '@/types/supabase';
import { SupabaseClient } from '@supabase/supabase-js';

interface AuthContextType {
  session: Session | null;
  user: User | null;
  userProfile: UserProfiles | null;
  isAuthenticated: boolean;
  isLoading: boolean;
  isInitialized: boolean;
  signOut: () => Promise<void>;
  loadUserProfile: (userId: string) => Promise<UserProfiles | null>;
}

const AuthContext = createContext<AuthContextType | undefined>(undefined);

interface AuthProviderProps {
  children: ReactNode;
}

// 전역 상태 관리를 위한 싱글톤 패턴
class AuthStore {
  private static instance: AuthStore | null = null;
  private supabaseClient: any = null;
  private listeners: Set<(state: AuthContextType) => void> = new Set();
  private state: AuthContextType = {
    session: null,
    user: null,
    userProfile: null as UserProfiles | null,
    isAuthenticated: false,
    isLoading: true,
    isInitialized: false,
    signOut: this.signOut.bind(this),
    loadUserProfile: this.loadUserProfile.bind(this),
  };
  private initPromise: Promise<void> | null = null;

  static getInstance(): AuthStore {
    if (!AuthStore.instance) {
      AuthStore.instance = new AuthStore();
    }
    return AuthStore.instance;
  }

  private constructor() {
    if (typeof window !== 'undefined') {
      try {
        console.log('🔄 [AuthStore] 초기화 시작');
        
        // localStorage에서 Supabase Auth 토큰 체크 (동적 키 확인)
        const checkStoredToken = () => {
          try {
            // Supabase 프로젝트 URL에서 프로젝트 ID 추출
            const supabaseUrl = process.env.NEXT_PUBLIC_SUPABASE_URL;
            if (!supabaseUrl) return false;
            
            const urlParts = supabaseUrl.split('.');
            const projectId = urlParts[0]?.split('://')[1];
            
            // 🍪 쿠키에서 토큰 확인하는 함수
            const checkCookieToken = (projectId: string) => {
              try {
                const cookies = document.cookie.split(';');
                for (let cookie of cookies) {
                  const [name, value] = cookie.trim().split('=');
                  if (name && name.startsWith(`sb-${projectId}-auth-token`) && value) {
                    console.log(`🍪 [AuthStore] 쿠키에 토큰 (${name}): 있음`);
                    return true;
                  }
                }
                return false;
              } catch (error) {
                console.warn('⚠️ [AuthStore] 쿠키 토큰 체크 중 오류:', error);
                return false;
              }
            };
            
            if (projectId) {
              const authKey = `sb-${projectId}-auth-token`;
              
              // 1단계: localStorage 확인
              const hasLocalStorageToken = localStorage.getItem(authKey);
              console.log(`🔍 [AuthStore] localStorage에 토큰 (${authKey}):`, hasLocalStorageToken ? '있음' : '없음');
              
              // 2단계: 쿠키 확인
              const hasCookieToken = checkCookieToken(projectId);
              
              const hasAnyToken = !!hasLocalStorageToken || hasCookieToken;
              console.log(`🔍 [AuthStore] 토큰 총합:`, {
                localStorage: !!hasLocalStorageToken,
                cookie: hasCookieToken,
                hasAnyToken
              });
              
              return hasAnyToken;
            }
            
            // 프로젝트 ID를 추출할 수 없는 경우 모든 Supabase 키 확인
            let hasLocalStorage = false;
            for (let i = 0; i < localStorage.length; i++) {
              const key = localStorage.key(i);
              if (key && key.startsWith('sb-') && key.endsWith('-auth-token')) {
                const hasToken = localStorage.getItem(key);
                console.log(`🔍 [AuthStore] localStorage에 토큰 (${key}):`, hasToken ? '있음' : '없음');
                if (hasToken) hasLocalStorage = true;
              }
            }
            
            // 일반적인 쿠키 패턴 확인
            let hasCookie = false;
            try {
              const cookies = document.cookie.split(';');
              for (let cookie of cookies) {
                const [name, value] = cookie.trim().split('=');
                if (name && name.startsWith('sb-') && name.includes('auth-token') && value) {
                  console.log(`🍪 [AuthStore] 쿠키에 토큰 (${name}): 있음`);
                  hasCookie = true;
                  break;
                }
              }
            } catch (error) {
              console.warn('⚠️ [AuthStore] 일반 쿠키 확인 중 오류:', error);
            }
            
            const hasAnyToken = hasLocalStorage || hasCookie;
            console.log(`🔍 [AuthStore] 전체 토큰 상태:`, {
              localStorage: hasLocalStorage,
              cookie: hasCookie,
              hasAnyToken
            });
            
            return hasAnyToken;
          } catch (error) {
            console.warn('⚠️ [AuthStore] 토큰 체크 중 오류:', error);
            return false;
          }
        };
        
        const hasStoredToken = checkStoredToken();
        const isLoginPage = window.location.pathname.includes('/login');
        const isCallbackPage = window.location.pathname.includes('/callback');
        
        console.log('🔍 [AuthStore] 초기화 컨텍스트:', {
          hasStoredToken,
          isLoginPage,
          isCallbackPage,
          pathname: window.location.pathname
        });
        
        // 환경 변수 확인 및 안전한 클라이언트 생성
        if (!process.env.NEXT_PUBLIC_SUPABASE_URL || !process.env.NEXT_PUBLIC_SUPABASE_ANON_KEY) {
          console.error('❌ [AuthStore] Supabase 환경 변수가 설정되지 않았습니다.', {
            hasUrl: !!process.env.NEXT_PUBLIC_SUPABASE_URL,
            hasKey: !!process.env.NEXT_PUBLIC_SUPABASE_ANON_KEY
          });
          
          // 환경 변수가 없어도 기본 상태로 초기화
          this.updateState({
            session: null,
            user: null,
            userProfile: null,
            isAuthenticated: false,
            isLoading: false,
            isInitialized: true,
            signOut: this.signOut.bind(this),
            loadUserProfile: this.loadUserProfile.bind(this),
          });
          return;
        }

<<<<<<< HEAD
        // TODO: 향후 최적화 방안들
        // 1. Supabase 클라이언트 연결 최적화
        //    - persistSession: 'local' (기본값) vs 'memory'
        //    - autoRefreshToken: true (기본값) vs false
        // 2. 지역별 Supabase 엣지 위치 활용
        //    - 사용자 위치 기반 최적 엣지 선택
        // 3. 세션 캐시 전략
        //    - Service Worker를 통한 세션 캐싱
        //    - IndexedDB 활용한 오프라인 세션
        
=======
        // 🛡️ getSession deadlock 우회: 쿠키가 있으면 즉시 로그인 상태로 설정
        if (hasStoredToken) {
          console.log('🛡️ [AuthStore] 쿠키 토큰 존재 → getSession 완전히 우회하고 즉시 로그인 상태 설정');
          this.supabaseClient = createBrowserSupabaseClient();
          
          this.updateState({
            user: { id: 'cookie-user', email: 'user@cookie.auth' } as any,
            session: { access_token: 'from-cookie', user: { id: 'cookie-user' } } as any,
            userProfile: null,
            isLoading: false,
            isInitialized: true,
            isAuthenticated: true,
            signOut: this.signOut.bind(this),
            loadUserProfile: this.loadUserProfile.bind(this),
          });
          
          // 백그라운드에서 실제 세션 동기화 (deadlock 문제로 인해 선택사항)
          setTimeout(async () => {
            try {
              console.log('🔄 [AuthStore] 백그라운드에서 실제 세션 동기화 시도...');
              const { data } = await this.supabaseClient.auth.getSession();
              if (data?.session) {
                console.log('✅ [AuthStore] 백그라운드 세션 동기화 성공');
                await this.updateAuthState(data.session, 'BACKGROUND_SYNC');
              }
            } catch (bgError) {
              console.warn('⚠️ [AuthStore] 백그라운드 세션 동기화 실패 (무시됨):', bgError);
            }
          }, 2000); // 2초 후 백그라운드에서 동기화
          
          return; // getSession 완전히 우회
        }
        
        // 🚀 로그인 페이지 성능 최적화: 토큰이 없으면 즉시 로그아웃 상태 처리
        if (!hasStoredToken && isLoginPage) {
          console.log('⚡ [AuthStore] 로그인 페이지에서 토큰 없음 → 즉시 로그아웃 상태 처리 (getSession 건너뛰기)');
          this.updateState({
            session: null,
            user: null,
            userProfile: null,
            isAuthenticated: false,
            isLoading: false,
            isInitialized: true,
            signOut: this.signOut.bind(this),
            loadUserProfile: this.loadUserProfile.bind(this),
          });
          return;
        }
        
        // 저장된 토큰이 없고 일반 페이지에서도 빠른 초기화
        if (!hasStoredToken && !isCallbackPage) {
          console.log('⚡ [AuthStore] 저장된 토큰 없음 → 빠른 로그아웃 상태 처리');
          this.updateState({
            session: null,
            user: null,
            userProfile: null,
            isAuthenticated: false,
            isLoading: false,
            isInitialized: true,
            signOut: this.signOut.bind(this),
            loadUserProfile: this.loadUserProfile.bind(this),
          });
          return;
        }

>>>>>>> 851a1a04
        this.supabaseClient = createBrowserSupabaseClient();
        this.initPromise = this.initialize();
      } catch (error) {
        console.error('❌ [AuthStore] Supabase 클라이언트 생성 실패:', error);
        
        // 클라이언트 생성 실패 시에도 기본 상태로 초기화
        this.updateState({
          session: null,
          user: null,
          userProfile: null,
          isAuthenticated: false,
          isLoading: false,
          isInitialized: true,
          signOut: this.signOut.bind(this),
          loadUserProfile: this.loadUserProfile.bind(this),
        });
      }
    } else {
      // SSR 환경에서는 기본 상태로 초기화
      console.log('🌐 [AuthStore] SSR 환경에서 기본 초기화');
      this.updateState({
        session: null,
        user: null,
        userProfile: null,
        isAuthenticated: false,
        isLoading: false,
        isInitialized: true,
        signOut: this.signOut.bind(this),
        loadUserProfile: this.loadUserProfile.bind(this),
      });
    }
  }

  private async initialize() {
    if (!this.supabaseClient) {
      console.warn('⚠️ [AuthStore] Supabase 클라이언트가 없어 초기화를 건너뜁니다.');
      this.updateState({
        ...this.state,
        isLoading: false,
        isInitialized: true,
      });
      return;
    }

    try {
      console.log('🔄 [AuthStore] 전역 Auth 초기화 시작');
      
<<<<<<< HEAD
      // 🚀 빠른 토큰 사전 체크 (로그인 페이지 최적화)
      const hasStoredToken = this.hasValidStoredToken();
      const isLoginPage = typeof window !== 'undefined' && 
        window.location.pathname.includes('/login');
      const isCallbackPage = typeof window !== 'undefined' && 
        window.location.pathname.includes('/callback');
      
      console.log('🔍 [AuthStore] 초기화 컨텍스트:', {
        hasStoredToken,
        isLoginPage,
        isCallbackPage,
        pathname: typeof window !== 'undefined' ? window.location.pathname : 'server'
      });

      // 로그인 페이지이고 토큰이 없으면 즉시 로그아웃 상태로 처리 (콜백 페이지 제외)
      if (isLoginPage && !isCallbackPage && !hasStoredToken) {
        console.log('⚡ [AuthStore] 로그인 페이지 + 토큰 없음 = 즉시 로그아웃 상태 처리');
        this.updateState({
          ...this.state,
          session: null,
          user: null,
          userProfile: null,
          isAuthenticated: false,
          isLoading: false,
          isInitialized: true,
        });
        return;
      }
      
      // 토큰이 없으면 빠른 처리 (다른 페이지에서도)
      if (!hasStoredToken) {
        console.log('⚡ [AuthStore] 저장된 토큰 없음 → 빠른 로그아웃 상태 처리');
        this.updateState({
          ...this.state,
          session: null,
          user: null,
          userProfile: null,
          isAuthenticated: false,
          isLoading: false,
          isInitialized: true,
        });
        return;
=======
      // 브라우저 환경 진단
      console.log('🔍 [AuthStore] 브라우저 환경 진단:', {
        userAgent: navigator.userAgent,
        cookieEnabled: navigator.cookieEnabled,
        localStorage: typeof localStorage !== 'undefined',
        sessionStorage: typeof sessionStorage !== 'undefined',
        isLocalhost: window.location.hostname === 'localhost',
        protocol: window.location.protocol,
        origin: window.location.origin
      });
      
      // 네트워크 상태 체크
      if ('connection' in navigator) {
        const connection = (navigator as any).connection;
        console.log('🌐 [AuthStore] 네트워크 상태:', {
          effectiveType: connection?.effectiveType,
          downlink: connection?.downlink,
          rtt: connection?.rtt
        });
      }
      
      // localStorage 접근 테스트
      try {
        const testKey = 'test_storage_access';
        const testStart = performance.now();
        localStorage.setItem(testKey, 'test');
        const testValue = localStorage.getItem(testKey);
        localStorage.removeItem(testKey);
        const testEnd = performance.now();
        console.log('✅ [AuthStore] localStorage 접근 테스트:', {
          success: testValue === 'test',
          duration: `${(testEnd - testStart).toFixed(2)}ms`
        });
      } catch (storageError) {
        console.error('❌ [AuthStore] localStorage 접근 실패:', storageError);
      }
      
      // Supabase 클라이언트 상태 상세 진단
      console.log('🔍 [AuthStore] Supabase 클라이언트 상태:', {
        clientExists: !!this.supabaseClient,
        authExists: !!this.supabaseClient?.auth,
        getSessionExists: !!this.supabaseClient?.auth?.getSession,
        realtimeExists: !!this.supabaseClient?.realtime,
        restExists: !!this.supabaseClient?.rest
      });
      
      // 환경 변수 길이 체크 (너무 길면 성능 영향)
      const supabaseUrl = process.env.NEXT_PUBLIC_SUPABASE_URL || '';
      const supabaseKey = process.env.NEXT_PUBLIC_SUPABASE_ANON_KEY || '';
      console.log('🔍 [AuthStore] 환경 변수 상태:', {
        urlLength: supabaseUrl.length,
        keyLength: supabaseKey.length,
        urlValid: supabaseUrl.startsWith('https://'),
        keyValid: supabaseKey.length > 50
      });
      
      // localStorage에서 기존 세션 데이터 크기 체크
      try {
        let totalSize = 0;
        let authRelatedSize = 0;
        const authKeys: string[] = [];
        
        for (let i = 0; i < localStorage.length; i++) {
          const key = localStorage.key(i);
          if (key) {
            const value = localStorage.getItem(key) || '';
            const itemSize = key.length + value.length;
            totalSize += itemSize;
            
            if (key.includes('sb-') || key.includes('auth') || key.includes('supabase')) {
              authRelatedSize += itemSize;
              authKeys.push(key);
            }
          }
        }
        
        console.log('🔍 [AuthStore] localStorage 상태:', {
          totalItems: localStorage.length,
          totalSize: `${totalSize} chars`,
          authRelatedSize: `${authRelatedSize} chars`,
          authKeys: authKeys.slice(0, 5), // 처음 5개만 표시
          authKeysCount: authKeys.length
        });
      } catch (error) {
        console.warn('⚠️ [AuthStore] localStorage 분석 실패:', error);
      }
      
      // 초기 세션 조회 - 단계별 성능 측정
      console.log('🔍 [AuthStore] getSession() 단계별 성능 측정 시작...');
      
      let session: any = null;
      let error: any = null;
      let progressInterval: NodeJS.Timeout | null = null;
      let startTime = 0;
      
      try {
        // 1단계: 준비 시간 측정
        const prepStartTime = performance.now();
        
        startTime = Date.now();
        console.log('🚀 [AuthStore] getSession() 호출 시작 - 시간:', new Date().toISOString());
        
        // 2단계: Promise 생성 시간 측정
        const promiseStartTime = performance.now();
        const sessionPromise = this.supabaseClient.auth.getSession();
        const promiseCreationTime = performance.now() - promiseStartTime;
        
        console.log('🔍 [AuthStore] Promise 생성 완료:', {
          promiseExists: !!sessionPromise,
          creationTime: `${promiseCreationTime.toFixed(2)}ms`
        });
        
        // 🔧 타임아웃 연장: OAuth 성공 후에도 충분한 시간 제공
        const isCallbackPageDetected = window.location.pathname.includes('/auth/callback/');
        const timeoutDuration = isCallbackPageDetected ? 8000 : 5000; // 콜백: 8초, 일반: 5초
        
        const timeoutPromise = new Promise((_, reject) => 
          setTimeout(() => {
            console.log(`⏰ [AuthStore] ${timeoutDuration/1000}초 타임아웃 도달 (${isCallbackPageDetected ? '콜백 페이지' : '일반 페이지'}) - RLS 비활성화했는데도 지연`);
            reject(new Error(`getSession timeout after ${timeoutDuration/1000} seconds`));
          }, timeoutDuration)
        );
        
        // 1초마다 진행 상황 로그 및 상세 진단
        progressInterval = setInterval(() => {
          const elapsed = Date.now() - startTime;
          console.log(`⏱️ [AuthStore] getSession 진행 중... ${elapsed}ms 경과`);
          
          // 2초 후부터 상세 진단 시작
          if (elapsed > 2000) {
            console.log(`🔍 [진단] getSession 장시간 대기 중:`, {
              elapsed: `${elapsed}ms`,
              networkOnline: navigator.onLine,
              authClientState: !!this.supabaseClient?.auth,
              hasActiveRequests: document.querySelectorAll('script, link').length
            });
          }
          
          // 타임아웃 임박 시 추가 정보
          if (elapsed > timeoutDuration * 0.8) {
            console.warn(`⚠️ [AuthStore] 타임아웃 임박 (${Math.round(timeoutDuration * 0.8)}ms/${timeoutDuration}ms) - API 응답 없음`);
          }
        }, 1000);
        
        // 4단계: 실제 세션 조회 실행
        const sessionStartTime = performance.now();
        const result = await Promise.race([sessionPromise, timeoutPromise]);
        const sessionEndTime = performance.now();
        
        if (progressInterval) clearInterval(progressInterval);
        const elapsed = Date.now() - startTime;
        const performanceElapsed = sessionEndTime - sessionStartTime;
        
        console.log(`✅ [AuthStore] getSession 완료 - 성능 분석:`, {
          totalTime: `${elapsed}ms`,
          performanceTime: `${performanceElapsed.toFixed(2)}ms`,
          prepTime: `${(promiseStartTime - prepStartTime).toFixed(2)}ms`,
          creationTime: `${promiseCreationTime.toFixed(2)}ms`
        });
        
        session = (result as any)?.data?.session;
        error = (result as any)?.error;
        
        // 5단계: 결과 분석
        console.log('🔍 [AuthStore] getSession() 결과 분석:', { 
          hasSession: !!session,
          hasError: !!error,
          errorMessage: error?.message,
          sessionSize: session ? JSON.stringify(session).length : 0,
          resultType: typeof result,
          resultKeys: result ? Object.keys(result as any) : []
        });
        
      } catch (timeoutError) {
        if (progressInterval) clearInterval(progressInterval);
        const elapsed = Date.now() - startTime;
        console.warn(`⚠️ [AuthStore] getSession() 타임아웃 분석:`, {
          timeoutAt: `${elapsed}ms`,
          error: (timeoutError as Error).message,
          stack: (timeoutError as Error).stack?.split('\n').slice(0, 3)
        });
        
        // 타임아웃 시 Supabase 내부 상태 진단
        try {
          console.log('🔍 [AuthStore] 타임아웃 시 내부 상태:', {
            authState: this.supabaseClient.auth?.getSession ? 'ready' : 'not ready',
            clientReady: !!this.supabaseClient,
            hasListeners: !!(this.supabaseClient.auth as any)?._listeners
          });
        } catch (diagError) {
          console.warn('⚠️ [AuthStore] 내부 상태 진단 실패:', diagError);
        }
        
        // 🛡️ Fallback: 쿠키가 있으면 getSession 타임아웃에도 로그인 상태 유지
        let hasCookieToken = false;
        try {
          const cookies = document.cookie.split(';');
          for (let cookie of cookies) {
            const [name, value] = cookie.trim().split('=');
            if (name && name.startsWith('sb-') && name.includes('auth-token') && value) {
              hasCookieToken = true;
              break;
            }
          }
        } catch (cookieError) {
          console.warn('⚠️ [AuthStore] 쿠키 체크 실패:', cookieError);
        }
        
        if (hasCookieToken) {
          console.log('🛡️ [AuthStore] getSession 타임아웃이지만 쿠키 존재 → Fallback 로그인 상태');
          this.updateState({
            user: { id: 'fallback-user', email: 'user@cookie.auth' } as any, // 임시 사용자 객체
            session: { access_token: 'from-cookie', user: { id: 'fallback-user' } } as any, // 임시 세션 객체
            userProfile: null,
            isLoading: false,
            isInitialized: true,
            isAuthenticated: true,
            signOut: this.signOut.bind(this),
            loadUserProfile: this.loadUserProfile.bind(this),
          });
          return;
        }
        
        // 완전한 로그아웃 상태 처리
        console.log('⚡ [AuthStore] 타임아웃으로 인한 빠른 로그아웃 상태 처리');
        console.log('🔧 [진단] 브라우저 콘솔에서 다음 코드로 수동 테스트 가능:');
        console.log('window.supabase.auth.getSession().then(r => console.log("수동 테스트 결과:", r))');
        console.log('document.cookie.split(";").filter(c => c.includes("sb-"))'); // 쿠키 확인
        this.updateState({
          session: null,
          user: null,
          userProfile: null,
          isAuthenticated: false,
          isLoading: false,
          isInitialized: true,
          signOut: this.signOut.bind(this),
          loadUserProfile: this.loadUserProfile.bind(this),
        });
        
        // 인증 상태 변경 리스너는 여전히 등록
        this.supabaseClient.auth.onAuthStateChange(async (event: string, session: Session | null) => {
          console.log('🔄 [AuthStore] 인증 상태 변경:', event);
          
          try {
            await this.updateAuthState(session, event);
          } catch (error) {
            console.error('❌ [AuthStore] 인증 상태 변경 중 오류:', error);
            
            // 리프레시 토큰 오류 처리
            const handled = await handleAuthError(error);
            if (!handled) {
              // 처리되지 않은 오류의 경우 기본 상태로 설정
              this.updateState({
                ...this.state,
                session: null,
                user: null,
                userProfile: null,
                isAuthenticated: false,
                isLoading: false,
                isInitialized: true,
              });
            }
          }
        });
        
        return; // 타임아웃 후 조기 종료
      }
      
      console.log('📱 [AuthStore] 초기 세션 조회 완료:', !!session);

      if (error) {
        console.error('❌ [AuthStore] 세션 조회 에러:', error);
        
        // 리프레시 토큰 오류 처리
        const handled = await handleAuthError(error);
        if (handled) {
          console.log('🔄 [AuthStore] 리프레시 토큰 오류 처리 완료');
          
          // 에러 처리 후에도 초기화 완료 표시
          this.updateState({
            session: null,
            user: null,
            userProfile: null,
            isAuthenticated: false,
            isLoading: false,
            isInitialized: true,
            signOut: this.signOut.bind(this),
            loadUserProfile: this.loadUserProfile.bind(this),
          });
          return; // 처리되었으면 더 이상 진행하지 않음
        }
>>>>>>> 851a1a04
      }
      
      // 초기화 타임아웃 설정 (로그인 페이지는 더 짧게)
      const timeoutMs = isLoginPage && !isCallbackPage ? 2000 : 7000;        // 전체: 로그인=2초, 콜백/기타=7초  
      const sessionTimeoutMs = isLoginPage && !isCallbackPage ? 1000 : 3000; // 세션: 로그인=1초, 콜백/기타=3초
      
      console.log(`⏰ [AuthStore] 타임아웃 설정: 전체=${timeoutMs}ms, 세션=${sessionTimeoutMs}ms`);
      
      const initTimeout = setTimeout(() => {
        console.warn(`⏰ [AuthStore] 초기화 타임아웃 - 강제 완료 (${timeoutMs}ms)`);
        this.updateState({
          ...this.state,
          session: null,
          user: null,
          userProfile: null,
          isAuthenticated: false,
          isLoading: false,
          isInitialized: true,
        });
      }, timeoutMs);

      try {
        // 초기 세션 조회 (로그인 페이지는 더 짧은 타임아웃)
        const sessionPromise = this.supabaseClient.auth.getSession();
        const timeoutPromise = new Promise<never>((_, reject) =>
          setTimeout(() => reject(new Error('getSession timeout')), sessionTimeoutMs)
        );

        console.log(`🔍 [AuthStore] 세션 조회 시작 (타임아웃: ${sessionTimeoutMs}ms)`);
        const sessionResult = await Promise.race([sessionPromise, timeoutPromise]);
        
        clearTimeout(initTimeout);
        console.log('📱 [AuthStore] 초기 세션 조회 완료:', !!sessionResult.data.session);

        if (sessionResult.data.session) {
          await this.handleSuccessfulSession(sessionResult.data.session);
        } else {
          console.log('🔓 [AuthStore] 유효한 세션이 없음 - 로그아웃 상태로 설정');
          this.updateState({
            ...this.state,
            session: null,
            user: null,
            userProfile: null,
            isAuthenticated: false,
            isLoading: false,
            isInitialized: true,
          });
        }

        console.log('✅ [AuthStore] 전역 Auth 초기화 완료');
      } catch (sessionError) {
        clearTimeout(initTimeout);
        
        // 세션 조회 실패 처리
        const isTimeoutError = sessionError instanceof Error && sessionError.message === 'getSession timeout';
        
        if (isTimeoutError) {
          console.error('❌ [AuthStore] 세션 조회/처리 에러:', sessionError);
        } else {
          console.error('❌ [AuthStore] 예상치 못한 세션 오류:', sessionError);
        }

        // handleAuthError 호출하되, 결과와 관계없이 초기화 완료
        const shouldContinue = await handleAuthError(sessionError);
        
        console.log('🔧 [AuthStore] 세션 오류 발생 - 로그아웃 상태로 초기화 완료');
        this.updateState({
          ...this.state,
          session: null,
          user: null,
          userProfile: null,
          isAuthenticated: false,
          isLoading: false,
          isInitialized: true,
        });
      }
    } catch (error) {
      console.error('❌ [AuthStore] 초기화 중 예상치 못한 오류:', error);
      
      // 어떤 오류가 발생해도 기본 상태로 초기화 완료
      this.updateState({
        ...this.state,
        session: null,
        user: null,
        userProfile: null,
        isAuthenticated: false,
        isLoading: false,
        isInitialized: true,
      });
    }
  }

  private async updateAuthState(session: Session | null, event: string) {
    try {
      let userProfile: UserProfiles | null = null;
      
      if (session?.user) {
        userProfile = await this.loadUserProfile(session.user.id);
      }

      this.updateState({
        session,
        user: session?.user || null,
        userProfile,
        isAuthenticated: !!session,
        isLoading: false,
        isInitialized: true,
        signOut: this.signOut.bind(this),
        loadUserProfile: this.loadUserProfile.bind(this),
      });
    } catch (error) {
      console.error('❌ [AuthStore] 상태 업데이트 에러:', error);
      this.updateState({
        ...this.state,
        isLoading: false,
        isInitialized: true,
      });
    }
  }

  private updateState(newState: AuthContextType) {
    this.state = newState;
    this.listeners.forEach(listener => listener(newState));
  }

  public subscribe(listener: (state: AuthContextType) => void): () => void {
    this.listeners.add(listener);
    // 구독 즉시 현재 상태 전달
    listener(this.state);
    
    return () => {
      this.listeners.delete(listener);
    };
  }

  public getState(): AuthContextType {
    return this.state;
  }

  public async waitForInitialization(): Promise<void> {
    if (this.initPromise) {
      await this.initPromise;
    }
  }

  private async signOut(): Promise<void> {
    if (!this.supabaseClient) return;

    try {
      console.log('🔄 [AuthStore] 로그아웃 시작');
      const { error } = await this.supabaseClient.auth.signOut();
      
      if (error) {
        console.error('❌ [AuthStore] 로그아웃 에러:', error);
      } else {
        console.log('✅ [AuthStore] 로그아웃 완료');
      }
    } catch (error) {
      console.error('❌ [AuthStore] 로그아웃 예외:', error);
    }
  }

  private async loadUserProfile(userId: string): Promise<UserProfiles | null> {
    if (!this.supabaseClient) return null;

    try {
      const { data, error } = await this.supabaseClient
        .from('user_profiles')
        .select('*')
        .eq('id', userId)
        .single();

      if (error) {
        console.warn('⚠️ [AuthStore] 프로필 로드 실패:', error);
        return null;
      }

      return data;
    } catch (error) {
      console.error('❌ [AuthStore] 프로필 로드 예외:', error);
      return null;
    }
  }

  /**
   * 저장된 토큰의 유효성을 빠르게 체크 (네트워크 요청 없이)
   */
  private hasValidStoredToken(): boolean {
    try {
      if (typeof window === 'undefined') return false;
      
      // Supabase 토큰 키 확인 (실제 프로젝트 URL 기반)
      const supabaseUrl = process.env.NEXT_PUBLIC_SUPABASE_URL;
      if (!supabaseUrl) return false;
      
      // URL에서 프로젝트 ID 추출 (예: xtijtefcycoeqludlngc)
      const projectId = supabaseUrl.replace('https://', '').split('.')[0];
      const tokenKey = `sb-${projectId}-auth-token`;
      
      const storedToken = localStorage.getItem(tokenKey);
      if (!storedToken) {
        console.log('🔍 [AuthStore] localStorage에 토큰 없음:', tokenKey);
        return false;
      }
      
      // 기본적인 JSON 파싱 확인
      try {
        const parsed = JSON.parse(storedToken);
        const hasAccessToken = !!(parsed?.access_token);
        const hasRefreshToken = !!(parsed?.refresh_token);
        
        console.log('🔍 [AuthStore] 토큰 상태:', {
          hasAccessToken,
          hasRefreshToken,
          expiresAt: parsed?.expires_at
        });
        
        return hasAccessToken || hasRefreshToken;
      } catch (parseError) {
        console.warn('⚠️ [AuthStore] 토큰 파싱 실패:', parseError);
        return false;
      }
    } catch (error) {
      console.warn('⚠️ [AuthStore] 토큰 체크 중 오류:', error);
      return false;
    }
  }

  /**
   * 성공적인 세션 처리
   */
  private async handleSuccessfulSession(session: Session) {
    try {
      console.log('✅ [AuthStore] 유효한 세션 발견 - 인증 상태 업데이트');
      await this.updateAuthState(session, 'INITIAL_SESSION');
      
      // 인증 상태 변경 리스너 등록 (아직 등록되지 않은 경우에만)
      if (!this.authStateListenerRegistered) {
        this.registerAuthStateListener();
        this.authStateListenerRegistered = true;
      }
    } catch (error) {
      console.error('❌ [AuthStore] 세션 처리 중 오류:', error);
      throw error;
    }
  }

  /**
   * 인증 상태 변경 리스너 등록
   */
  private registerAuthStateListener() {
    if (!this.supabaseClient) return;
    
    this.supabaseClient.auth.onAuthStateChange(async (event: string, session: Session | null) => {
      console.log('🔄 [AuthStore] 인증 상태 변경:', event);

      try {
        await this.updateAuthState(session, event);
      } catch (error) {
        console.error('❌ [AuthStore] 인증 상태 변경 중 오류:', error);
        
        // 리프레시 토큰 오류 처리
        const handled = await handleAuthError(error);
        if (!handled) {
          // 처리되지 않은 오류의 경우 기본 상태로 설정
          this.updateState({
            ...this.state,
            session: null,
            user: null,
            userProfile: null,
            isAuthenticated: false,
            isLoading: false,
            isInitialized: true,
          });
        }
      }
    });
  }

  // 인증 상태 리스너 등록 여부 추적
  private authStateListenerRegistered = false;
}

// AuthProvider 컴포넌트를 memo로 감싸서 완전히 안정화
const AuthProviderComponent = memo(function AuthProviderInternal({ children }: AuthProviderProps) {
  console.log('🏗️ [AuthProvider] 컴포넌트 생성/재렌더링');
  
  const [contextValue, setContextValue] = useState<AuthContextType>(() => {
    return AuthStore.getInstance().getState();
  });

  useEffect(() => {
    const authStore = AuthStore.getInstance();
    
    // 초기화 대기 (await 추가)
    const initializeAndSubscribe = async () => {
      try {
        await authStore.waitForInitialization();
        console.log('✅ [AuthProvider] 초기화 완료 대기 성공');
      } catch (error) {
        console.error('❌ [AuthProvider] 초기화 대기 중 오류:', error);
      }
    };
    
    initializeAndSubscribe();
    
    // 상태 변경 구독
    const unsubscribe = authStore.subscribe((newState) => {
      console.log('🔄 [AuthProvider] Context 값 변경:', {
        isLoading: newState.isLoading,
        isInitialized: newState.isInitialized,
        isAuthenticated: newState.isAuthenticated,
        hasSession: !!newState.session,
        hasUser: !!newState.user,
        hasUserProfile: !!newState.userProfile,
      });
      setContextValue(newState);
    });

    return unsubscribe;
  }, []);

  return (
    <AuthContext.Provider value={contextValue}>
      {children}
    </AuthContext.Provider>
  );
});

// AuthProvider를 완전히 안정화된 컴포넌트로 export
export const AuthProvider = AuthProviderComponent;

export function useAuth(): AuthContextType {
  const context = useContext(AuthContext);
  if (context === undefined) {
    throw new Error('useAuth must be used within an AuthProvider');
  }
  return context;
} <|MERGE_RESOLUTION|>--- conflicted
+++ resolved
@@ -15,8 +15,6 @@
 import { extractAvatarFromProvider } from '@/utils/image-utils';
 import { UserProfiles } from '@/types/interfaces';
 import { handleAuthError } from '@/utils/auth-error-handler';
-import { Database } from '@/types/supabase';
-import { SupabaseClient } from '@supabase/supabase-js';
 
 interface AuthContextType {
   session: Session | null;
@@ -185,18 +183,6 @@
           return;
         }
 
-<<<<<<< HEAD
-        // TODO: 향후 최적화 방안들
-        // 1. Supabase 클라이언트 연결 최적화
-        //    - persistSession: 'local' (기본값) vs 'memory'
-        //    - autoRefreshToken: true (기본값) vs false
-        // 2. 지역별 Supabase 엣지 위치 활용
-        //    - 사용자 위치 기반 최적 엣지 선택
-        // 3. 세션 캐시 전략
-        //    - Service Worker를 통한 세션 캐싱
-        //    - IndexedDB 활용한 오프라인 세션
-        
-=======
         // 🛡️ getSession deadlock 우회: 쿠키가 있으면 즉시 로그인 상태로 설정
         if (hasStoredToken) {
           console.log('🛡️ [AuthStore] 쿠키 토큰 존재 → getSession 완전히 우회하고 즉시 로그인 상태 설정');
@@ -262,7 +248,6 @@
           return;
         }
 
->>>>>>> 851a1a04
         this.supabaseClient = createBrowserSupabaseClient();
         this.initPromise = this.initialize();
       } catch (error) {
@@ -310,50 +295,6 @@
     try {
       console.log('🔄 [AuthStore] 전역 Auth 초기화 시작');
       
-<<<<<<< HEAD
-      // 🚀 빠른 토큰 사전 체크 (로그인 페이지 최적화)
-      const hasStoredToken = this.hasValidStoredToken();
-      const isLoginPage = typeof window !== 'undefined' && 
-        window.location.pathname.includes('/login');
-      const isCallbackPage = typeof window !== 'undefined' && 
-        window.location.pathname.includes('/callback');
-      
-      console.log('🔍 [AuthStore] 초기화 컨텍스트:', {
-        hasStoredToken,
-        isLoginPage,
-        isCallbackPage,
-        pathname: typeof window !== 'undefined' ? window.location.pathname : 'server'
-      });
-
-      // 로그인 페이지이고 토큰이 없으면 즉시 로그아웃 상태로 처리 (콜백 페이지 제외)
-      if (isLoginPage && !isCallbackPage && !hasStoredToken) {
-        console.log('⚡ [AuthStore] 로그인 페이지 + 토큰 없음 = 즉시 로그아웃 상태 처리');
-        this.updateState({
-          ...this.state,
-          session: null,
-          user: null,
-          userProfile: null,
-          isAuthenticated: false,
-          isLoading: false,
-          isInitialized: true,
-        });
-        return;
-      }
-      
-      // 토큰이 없으면 빠른 처리 (다른 페이지에서도)
-      if (!hasStoredToken) {
-        console.log('⚡ [AuthStore] 저장된 토큰 없음 → 빠른 로그아웃 상태 처리');
-        this.updateState({
-          ...this.state,
-          session: null,
-          user: null,
-          userProfile: null,
-          isAuthenticated: false,
-          isLoading: false,
-          isInitialized: true,
-        });
-        return;
-=======
       // 브라우저 환경 진단
       console.log('🔍 [AuthStore] 브라우저 환경 진단:', {
         userAgent: navigator.userAgent,
@@ -645,93 +586,41 @@
           });
           return; // 처리되었으면 더 이상 진행하지 않음
         }
->>>>>>> 851a1a04
-      }
-      
-      // 초기화 타임아웃 설정 (로그인 페이지는 더 짧게)
-      const timeoutMs = isLoginPage && !isCallbackPage ? 2000 : 7000;        // 전체: 로그인=2초, 콜백/기타=7초  
-      const sessionTimeoutMs = isLoginPage && !isCallbackPage ? 1000 : 3000; // 세션: 로그인=1초, 콜백/기타=3초
-      
-      console.log(`⏰ [AuthStore] 타임아웃 설정: 전체=${timeoutMs}ms, 세션=${sessionTimeoutMs}ms`);
-      
-      const initTimeout = setTimeout(() => {
-        console.warn(`⏰ [AuthStore] 초기화 타임아웃 - 강제 완료 (${timeoutMs}ms)`);
-        this.updateState({
-          ...this.state,
-          session: null,
-          user: null,
-          userProfile: null,
-          isAuthenticated: false,
-          isLoading: false,
-          isInitialized: true,
-        });
-      }, timeoutMs);
-
-      try {
-        // 초기 세션 조회 (로그인 페이지는 더 짧은 타임아웃)
-        const sessionPromise = this.supabaseClient.auth.getSession();
-        const timeoutPromise = new Promise<never>((_, reject) =>
-          setTimeout(() => reject(new Error('getSession timeout')), sessionTimeoutMs)
-        );
-
-        console.log(`🔍 [AuthStore] 세션 조회 시작 (타임아웃: ${sessionTimeoutMs}ms)`);
-        const sessionResult = await Promise.race([sessionPromise, timeoutPromise]);
-        
-        clearTimeout(initTimeout);
-        console.log('📱 [AuthStore] 초기 세션 조회 완료:', !!sessionResult.data.session);
-
-        if (sessionResult.data.session) {
-          await this.handleSuccessfulSession(sessionResult.data.session);
-        } else {
-          console.log('🔓 [AuthStore] 유효한 세션이 없음 - 로그아웃 상태로 설정');
-          this.updateState({
-            ...this.state,
-            session: null,
-            user: null,
-            userProfile: null,
-            isAuthenticated: false,
-            isLoading: false,
-            isInitialized: true,
-          });
-        }
-
-        console.log('✅ [AuthStore] 전역 Auth 초기화 완료');
-      } catch (sessionError) {
-        clearTimeout(initTimeout);
-        
-        // 세션 조회 실패 처리
-        const isTimeoutError = sessionError instanceof Error && sessionError.message === 'getSession timeout';
-        
-        if (isTimeoutError) {
-          console.error('❌ [AuthStore] 세션 조회/처리 에러:', sessionError);
-        } else {
-          console.error('❌ [AuthStore] 예상치 못한 세션 오류:', sessionError);
-        }
-
-        // handleAuthError 호출하되, 결과와 관계없이 초기화 완료
-        const shouldContinue = await handleAuthError(sessionError);
-        
-        console.log('🔧 [AuthStore] 세션 오류 발생 - 로그아웃 상태로 초기화 완료');
-        this.updateState({
-          ...this.state,
-          session: null,
-          user: null,
-          userProfile: null,
-          isAuthenticated: false,
-          isLoading: false,
-          isInitialized: true,
-        });
-      }
+      }
+
+      await this.updateAuthState(session, 'INITIAL_SESSION');
+
+      // 인증 상태 변경 리스너 등록
+      this.supabaseClient.auth.onAuthStateChange(async (event: string, session: Session | null) => {
+        console.log('🔄 [AuthStore] 인증 상태 변경:', event);
+        
+        try {
+          await this.updateAuthState(session, event);
+        } catch (error) {
+          console.error('❌ [AuthStore] 인증 상태 변경 중 오류:', error);
+          
+          // 리프레시 토큰 오류 처리
+          const handled = await handleAuthError(error);
+          if (!handled) {
+            // 처리되지 않은 오류의 경우 기본 상태로 설정
+            this.updateState({
+              ...this.state,
+              session: null,
+              user: null,
+              userProfile: null,
+              isAuthenticated: false,
+              isLoading: false,
+              isInitialized: true,
+            });
+          }
+        }
+      });
+
+      console.log('✅ [AuthStore] 전역 Auth 초기화 완료');
     } catch (error) {
-      console.error('❌ [AuthStore] 초기화 중 예상치 못한 오류:', error);
-      
-      // 어떤 오류가 발생해도 기본 상태로 초기화 완료
+      console.error('❌ [AuthStore] 초기화 에러:', error);
       this.updateState({
         ...this.state,
-        session: null,
-        user: null,
-        userProfile: null,
-        isAuthenticated: false,
         isLoading: false,
         isInitialized: true,
       });
@@ -829,104 +718,6 @@
       return null;
     }
   }
-
-  /**
-   * 저장된 토큰의 유효성을 빠르게 체크 (네트워크 요청 없이)
-   */
-  private hasValidStoredToken(): boolean {
-    try {
-      if (typeof window === 'undefined') return false;
-      
-      // Supabase 토큰 키 확인 (실제 프로젝트 URL 기반)
-      const supabaseUrl = process.env.NEXT_PUBLIC_SUPABASE_URL;
-      if (!supabaseUrl) return false;
-      
-      // URL에서 프로젝트 ID 추출 (예: xtijtefcycoeqludlngc)
-      const projectId = supabaseUrl.replace('https://', '').split('.')[0];
-      const tokenKey = `sb-${projectId}-auth-token`;
-      
-      const storedToken = localStorage.getItem(tokenKey);
-      if (!storedToken) {
-        console.log('🔍 [AuthStore] localStorage에 토큰 없음:', tokenKey);
-        return false;
-      }
-      
-      // 기본적인 JSON 파싱 확인
-      try {
-        const parsed = JSON.parse(storedToken);
-        const hasAccessToken = !!(parsed?.access_token);
-        const hasRefreshToken = !!(parsed?.refresh_token);
-        
-        console.log('🔍 [AuthStore] 토큰 상태:', {
-          hasAccessToken,
-          hasRefreshToken,
-          expiresAt: parsed?.expires_at
-        });
-        
-        return hasAccessToken || hasRefreshToken;
-      } catch (parseError) {
-        console.warn('⚠️ [AuthStore] 토큰 파싱 실패:', parseError);
-        return false;
-      }
-    } catch (error) {
-      console.warn('⚠️ [AuthStore] 토큰 체크 중 오류:', error);
-      return false;
-    }
-  }
-
-  /**
-   * 성공적인 세션 처리
-   */
-  private async handleSuccessfulSession(session: Session) {
-    try {
-      console.log('✅ [AuthStore] 유효한 세션 발견 - 인증 상태 업데이트');
-      await this.updateAuthState(session, 'INITIAL_SESSION');
-      
-      // 인증 상태 변경 리스너 등록 (아직 등록되지 않은 경우에만)
-      if (!this.authStateListenerRegistered) {
-        this.registerAuthStateListener();
-        this.authStateListenerRegistered = true;
-      }
-    } catch (error) {
-      console.error('❌ [AuthStore] 세션 처리 중 오류:', error);
-      throw error;
-    }
-  }
-
-  /**
-   * 인증 상태 변경 리스너 등록
-   */
-  private registerAuthStateListener() {
-    if (!this.supabaseClient) return;
-    
-    this.supabaseClient.auth.onAuthStateChange(async (event: string, session: Session | null) => {
-      console.log('🔄 [AuthStore] 인증 상태 변경:', event);
-
-      try {
-        await this.updateAuthState(session, event);
-      } catch (error) {
-        console.error('❌ [AuthStore] 인증 상태 변경 중 오류:', error);
-        
-        // 리프레시 토큰 오류 처리
-        const handled = await handleAuthError(error);
-        if (!handled) {
-          // 처리되지 않은 오류의 경우 기본 상태로 설정
-          this.updateState({
-            ...this.state,
-            session: null,
-            user: null,
-            userProfile: null,
-            isAuthenticated: false,
-            isLoading: false,
-            isInitialized: true,
-          });
-        }
-      }
-    });
-  }
-
-  // 인증 상태 리스너 등록 여부 추적
-  private authStateListenerRegistered = false;
 }
 
 // AuthProvider 컴포넌트를 memo로 감싸서 완전히 안정화
